/*---------------------------------------------------------------------------------------------
 *  Copyright (c) Microsoft Corporation. All rights reserved.
 *  Licensed under the MIT License. See License.txt in the project root for license information.
 *--------------------------------------------------------------------------------------------*/

import { asArray, coalesce, isNonEmptyArray } from 'vs/base/common/arrays';
import { VSBuffer, encodeBase64 } from 'vs/base/common/buffer';
import { IDataTransferFile, IDataTransferItem, UriList } from 'vs/base/common/dataTransfer';
import { once } from 'vs/base/common/functional';
import * as htmlContent from 'vs/base/common/htmlContent';
import { DisposableStore } from 'vs/base/common/lifecycle';
import { ResourceMap, ResourceSet } from 'vs/base/common/map';
import { marked } from 'vs/base/common/marked/marked';
import { parse } from 'vs/base/common/marshalling';
import { Mimes } from 'vs/base/common/mime';
import { cloneAndChange } from 'vs/base/common/objects';
import { isEmptyObject, isNumber, isString, isUndefinedOrNull } from 'vs/base/common/types';
import { URI, UriComponents } from 'vs/base/common/uri';
import { IURITransformer } from 'vs/base/common/uriIpc';
import { RenderLineNumbersType } from 'vs/editor/common/config/editorOptions';
import { IPosition } from 'vs/editor/common/core/position';
import * as editorRange from 'vs/editor/common/core/range';
import { ISelection } from 'vs/editor/common/core/selection';
import { IContentDecorationRenderOptions, IDecorationOptions, IDecorationRenderOptions, IThemeDecorationRenderOptions } from 'vs/editor/common/editorCommon';
import * as encodedTokenAttributes from 'vs/editor/common/encodedTokenAttributes';
import * as languageSelector from 'vs/editor/common/languageSelector';
import * as languages from 'vs/editor/common/languages';
import { EndOfLineSequence, TrackedRangeStickiness } from 'vs/editor/common/model';
import { ITextEditorOptions } from 'vs/platform/editor/common/editor';
import { IExtensionDescription } from 'vs/platform/extensions/common/extensions';
import { IMarkerData, IRelatedInformation, MarkerSeverity, MarkerTag } from 'vs/platform/markers/common/markers';
import { ProgressLocation as MainProgressLocation } from 'vs/platform/progress/common/progress';
import * as extHostProtocol from 'vs/workbench/api/common/extHost.protocol';
import { getPrivateApiFor } from 'vs/workbench/api/common/extHostTestingPrivateApi';
import { DEFAULT_EDITOR_ASSOCIATION, SaveReason } from 'vs/workbench/common/editor';
import { IViewBadge } from 'vs/workbench/common/views';
import { IChatFollowup, IChatReplyFollowup, IChatResponseCommandFollowup } from 'vs/workbench/contrib/chat/common/chatService';
import * as notebooks from 'vs/workbench/contrib/notebook/common/notebookCommon';
import { ICellRange } from 'vs/workbench/contrib/notebook/common/notebookRange';
import * as search from 'vs/workbench/contrib/search/common/search';
import { TestId, TestPosition } from 'vs/workbench/contrib/testing/common/testId';
import { CoverageDetails, DetailType, ICoveredCount, IFileCoverage, ISerializedTestResults, ITestErrorMessage, ITestItem, ITestTag, TestMessageType, TestResultItem, denamespaceTestTag, namespaceTestTag } from 'vs/workbench/contrib/testing/common/testTypes';
import { EditorGroupColumn } from 'vs/workbench/services/editor/common/editorGroupColumn';
import { ACTIVE_GROUP, SIDE_GROUP } from 'vs/workbench/services/editor/common/editorService';
import type * as vscode from 'vscode';
import * as types from './extHostTypes';
import * as chatProvider from 'vs/workbench/contrib/chat/common/chatProvider';

export namespace Command {

	export interface ICommandsConverter {
		fromInternal(command: extHostProtocol.ICommandDto): vscode.Command | undefined;
		toInternal(command: vscode.Command | undefined, disposables: DisposableStore): extHostProtocol.ICommandDto | undefined;
	}
}

export interface PositionLike {
	line: number;
	character: number;
}

export interface RangeLike {
	start: PositionLike;
	end: PositionLike;
}

export interface SelectionLike extends RangeLike {
	anchor: PositionLike;
	active: PositionLike;
}
export namespace Selection {

	export function to(selection: ISelection): types.Selection {
		const { selectionStartLineNumber, selectionStartColumn, positionLineNumber, positionColumn } = selection;
		const start = new types.Position(selectionStartLineNumber - 1, selectionStartColumn - 1);
		const end = new types.Position(positionLineNumber - 1, positionColumn - 1);
		return new types.Selection(start, end);
	}

	export function from(selection: SelectionLike): ISelection {
		const { anchor, active } = selection;
		return {
			selectionStartLineNumber: anchor.line + 1,
			selectionStartColumn: anchor.character + 1,
			positionLineNumber: active.line + 1,
			positionColumn: active.character + 1
		};
	}
}
export namespace Range {

	export function from(range: undefined): undefined;
	export function from(range: RangeLike): editorRange.IRange;
	export function from(range: RangeLike | undefined): editorRange.IRange | undefined;
	export function from(range: RangeLike | undefined): editorRange.IRange | undefined {
		if (!range) {
			return undefined;
		}
		const { start, end } = range;
		return {
			startLineNumber: start.line + 1,
			startColumn: start.character + 1,
			endLineNumber: end.line + 1,
			endColumn: end.character + 1
		};
	}

	export function to(range: undefined): types.Range;
	export function to(range: editorRange.IRange): types.Range;
	export function to(range: editorRange.IRange | undefined): types.Range | undefined;
	export function to(range: editorRange.IRange | undefined): types.Range | undefined {
		if (!range) {
			return undefined;
		}
		const { startLineNumber, startColumn, endLineNumber, endColumn } = range;
		return new types.Range(startLineNumber - 1, startColumn - 1, endLineNumber - 1, endColumn - 1);
	}
}

export namespace TokenType {
	export function to(type: encodedTokenAttributes.StandardTokenType): types.StandardTokenType {
		switch (type) {
			case encodedTokenAttributes.StandardTokenType.Comment: return types.StandardTokenType.Comment;
			case encodedTokenAttributes.StandardTokenType.Other: return types.StandardTokenType.Other;
			case encodedTokenAttributes.StandardTokenType.RegEx: return types.StandardTokenType.RegEx;
			case encodedTokenAttributes.StandardTokenType.String: return types.StandardTokenType.String;
		}
	}
}

export namespace Position {
	export function to(position: IPosition): types.Position {
		return new types.Position(position.lineNumber - 1, position.column - 1);
	}
	export function from(position: types.Position | vscode.Position): IPosition {
		return { lineNumber: position.line + 1, column: position.character + 1 };
	}
}

export namespace DocumentSelector {

	export function from(value: vscode.DocumentSelector, uriTransformer?: IURITransformer, extension?: IExtensionDescription): extHostProtocol.IDocumentFilterDto[] {
		return coalesce(asArray(value).map(sel => _doTransformDocumentSelector(sel, uriTransformer, extension)));
	}

	function _doTransformDocumentSelector(selector: string | vscode.DocumentFilter, uriTransformer: IURITransformer | undefined, extension: IExtensionDescription | undefined): extHostProtocol.IDocumentFilterDto | undefined {
		if (typeof selector === 'string') {
			return {
				$serialized: true,
				language: selector,
				isBuiltin: extension?.isBuiltin,
			};
		}

		if (selector) {
			return {
				$serialized: true,
				language: selector.language,
				scheme: _transformScheme(selector.scheme, uriTransformer),
				pattern: GlobPattern.from(selector.pattern) ?? undefined,
				exclusive: selector.exclusive,
				notebookType: selector.notebookType,
				isBuiltin: extension?.isBuiltin
			};
		}

		return undefined;
	}

	function _transformScheme(scheme: string | undefined, uriTransformer: IURITransformer | undefined): string | undefined {
		if (uriTransformer && typeof scheme === 'string') {
			return uriTransformer.transformOutgoingScheme(scheme);
		}
		return scheme;
	}
}

export namespace DiagnosticTag {
	export function from(value: vscode.DiagnosticTag): MarkerTag | undefined {
		switch (value) {
			case types.DiagnosticTag.Unnecessary:
				return MarkerTag.Unnecessary;
			case types.DiagnosticTag.Deprecated:
				return MarkerTag.Deprecated;
		}
		return undefined;
	}
	export function to(value: MarkerTag): vscode.DiagnosticTag | undefined {
		switch (value) {
			case MarkerTag.Unnecessary:
				return types.DiagnosticTag.Unnecessary;
			case MarkerTag.Deprecated:
				return types.DiagnosticTag.Deprecated;
			default:
				return undefined;
		}
	}
}

export namespace Diagnostic {
	export function from(value: vscode.Diagnostic): IMarkerData {
		let code: string | { value: string; target: URI } | undefined;

		if (value.code) {
			if (isString(value.code) || isNumber(value.code)) {
				code = String(value.code);
			} else {
				code = {
					value: String(value.code.value),
					target: value.code.target,
				};
			}
		}

		return {
			...Range.from(value.range),
			message: value.message,
			source: value.source,
			code,
			severity: DiagnosticSeverity.from(value.severity),
			relatedInformation: value.relatedInformation && value.relatedInformation.map(DiagnosticRelatedInformation.from),
			tags: Array.isArray(value.tags) ? coalesce(value.tags.map(DiagnosticTag.from)) : undefined,
		};
	}

	export function to(value: IMarkerData): vscode.Diagnostic {
		const res = new types.Diagnostic(Range.to(value), value.message, DiagnosticSeverity.to(value.severity));
		res.source = value.source;
		res.code = isString(value.code) ? value.code : value.code?.value;
		res.relatedInformation = value.relatedInformation && value.relatedInformation.map(DiagnosticRelatedInformation.to);
		res.tags = value.tags && coalesce(value.tags.map(DiagnosticTag.to));
		return res;
	}
}

export namespace DiagnosticRelatedInformation {
	export function from(value: vscode.DiagnosticRelatedInformation): IRelatedInformation {
		return {
			...Range.from(value.location.range),
			message: value.message,
			resource: value.location.uri
		};
	}
	export function to(value: IRelatedInformation): types.DiagnosticRelatedInformation {
		return new types.DiagnosticRelatedInformation(new types.Location(value.resource, Range.to(value)), value.message);
	}
}
export namespace DiagnosticSeverity {

	export function from(value: number): MarkerSeverity {
		switch (value) {
			case types.DiagnosticSeverity.Error:
				return MarkerSeverity.Error;
			case types.DiagnosticSeverity.Warning:
				return MarkerSeverity.Warning;
			case types.DiagnosticSeverity.Information:
				return MarkerSeverity.Info;
			case types.DiagnosticSeverity.Hint:
				return MarkerSeverity.Hint;
		}
		return MarkerSeverity.Error;
	}

	export function to(value: MarkerSeverity): types.DiagnosticSeverity {
		switch (value) {
			case MarkerSeverity.Info:
				return types.DiagnosticSeverity.Information;
			case MarkerSeverity.Warning:
				return types.DiagnosticSeverity.Warning;
			case MarkerSeverity.Error:
				return types.DiagnosticSeverity.Error;
			case MarkerSeverity.Hint:
				return types.DiagnosticSeverity.Hint;
			default:
				return types.DiagnosticSeverity.Error;
		}
	}
}

export namespace ViewColumn {
	export function from(column?: vscode.ViewColumn): EditorGroupColumn {
		if (typeof column === 'number' && column >= types.ViewColumn.One) {
			return column - 1; // adjust zero index (ViewColumn.ONE => 0)
		}

		if (column === types.ViewColumn.Beside) {
			return SIDE_GROUP;
		}

		return ACTIVE_GROUP; // default is always the active group
	}

	export function to(position: EditorGroupColumn): vscode.ViewColumn {
		if (typeof position === 'number' && position >= 0) {
			return position + 1; // adjust to index (ViewColumn.ONE => 1)
		}

		throw new Error(`invalid 'EditorGroupColumn'`);
	}
}

function isDecorationOptions(something: any): something is vscode.DecorationOptions {
	return (typeof something.range !== 'undefined');
}

export function isDecorationOptionsArr(something: vscode.Range[] | vscode.DecorationOptions[]): something is vscode.DecorationOptions[] {
	if (something.length === 0) {
		return true;
	}
	return isDecorationOptions(something[0]) ? true : false;
}

export namespace MarkdownString {

	export function fromMany(markup: (vscode.MarkdownString | vscode.MarkedString)[]): htmlContent.IMarkdownString[] {
		return markup.map(MarkdownString.from);
	}

	interface Codeblock {
		language: string;
		value: string;
	}

	function isCodeblock(thing: any): thing is Codeblock {
		return thing && typeof thing === 'object'
			&& typeof (<Codeblock>thing).language === 'string'
			&& typeof (<Codeblock>thing).value === 'string';
	}

	export function from(markup: vscode.MarkdownString | vscode.MarkedString): htmlContent.IMarkdownString {
		let res: htmlContent.IMarkdownString;
		if (isCodeblock(markup)) {
			const { language, value } = markup;
			res = { value: '```' + language + '\n' + value + '\n```\n' };
		} else if (types.MarkdownString.isMarkdownString(markup)) {
			res = { value: markup.value, isTrusted: markup.isTrusted, supportThemeIcons: markup.supportThemeIcons, supportHtml: markup.supportHtml, baseUri: markup.baseUri };
		} else if (typeof markup === 'string') {
			res = { value: markup };
		} else {
			res = { value: '' };
		}

		// extract uris into a separate object
		const resUris: { [href: string]: UriComponents } = Object.create(null);
		res.uris = resUris;

		const collectUri = (href: string): string => {
			try {
				let uri = URI.parse(href, true);
				uri = uri.with({ query: _uriMassage(uri.query, resUris) });
				resUris[href] = uri;
			} catch (e) {
				// ignore
			}
			return '';
		};
		const renderer = new marked.Renderer();
		renderer.link = collectUri;
		renderer.image = href => typeof href === 'string' ? collectUri(htmlContent.parseHrefAndDimensions(href).href) : '';

		marked(res.value, { renderer });

		return res;
	}

	function _uriMassage(part: string, bucket: { [n: string]: UriComponents }): string {
		if (!part) {
			return part;
		}
		let data: any;
		try {
			data = parse(part);
		} catch (e) {
			// ignore
		}
		if (!data) {
			return part;
		}
		let changed = false;
		data = cloneAndChange(data, value => {
			if (URI.isUri(value)) {
				const key = `__uri_${Math.random().toString(16).slice(2, 8)}`;
				bucket[key] = value;
				changed = true;
				return key;
			} else {
				return undefined;
			}
		});

		if (!changed) {
			return part;
		}

		return JSON.stringify(data);
	}

	export function to(value: htmlContent.IMarkdownString): vscode.MarkdownString {
		const result = new types.MarkdownString(value.value, value.supportThemeIcons);
		result.isTrusted = value.isTrusted;
		result.supportHtml = value.supportHtml;
		result.baseUri = value.baseUri ? URI.from(value.baseUri) : undefined;
		return result;
	}

	export function fromStrict(value: string | vscode.MarkdownString | undefined | null): undefined | string | htmlContent.IMarkdownString {
		if (!value) {
			return undefined;
		}
		return typeof value === 'string' ? value : MarkdownString.from(value);
	}
}

export function fromRangeOrRangeWithMessage(ranges: vscode.Range[] | vscode.DecorationOptions[]): IDecorationOptions[] {
	if (isDecorationOptionsArr(ranges)) {
		return ranges.map((r): IDecorationOptions => {
			return {
				range: Range.from(r.range),
				hoverMessage: Array.isArray(r.hoverMessage)
					? MarkdownString.fromMany(r.hoverMessage)
					: (r.hoverMessage ? MarkdownString.from(r.hoverMessage) : undefined),
				renderOptions: <any> /* URI vs Uri */r.renderOptions
			};
		});
	} else {
		return ranges.map((r): IDecorationOptions => {
			return {
				range: Range.from(r)
			};
		});
	}
}

export function pathOrURIToURI(value: string | URI): URI {
	if (typeof value === 'undefined') {
		return value;
	}
	if (typeof value === 'string') {
		return URI.file(value);
	} else {
		return value;
	}
}

export namespace ThemableDecorationAttachmentRenderOptions {
	export function from(options: vscode.ThemableDecorationAttachmentRenderOptions): IContentDecorationRenderOptions {
		if (typeof options === 'undefined') {
			return options;
		}
		return {
			contentText: options.contentText,
			contentIconPath: options.contentIconPath ? pathOrURIToURI(options.contentIconPath) : undefined,
			border: options.border,
			borderColor: <string | types.ThemeColor>options.borderColor,
			fontStyle: options.fontStyle,
			fontWeight: options.fontWeight,
			textDecoration: options.textDecoration,
			color: <string | types.ThemeColor>options.color,
			backgroundColor: <string | types.ThemeColor>options.backgroundColor,
			margin: options.margin,
			width: options.width,
			height: options.height,
		};
	}
}

export namespace ThemableDecorationRenderOptions {
	export function from(options: vscode.ThemableDecorationRenderOptions): IThemeDecorationRenderOptions {
		if (typeof options === 'undefined') {
			return options;
		}
		return {
			backgroundColor: <string | types.ThemeColor>options.backgroundColor,
			outline: options.outline,
			outlineColor: <string | types.ThemeColor>options.outlineColor,
			outlineStyle: options.outlineStyle,
			outlineWidth: options.outlineWidth,
			border: options.border,
			borderColor: <string | types.ThemeColor>options.borderColor,
			borderRadius: options.borderRadius,
			borderSpacing: options.borderSpacing,
			borderStyle: options.borderStyle,
			borderWidth: options.borderWidth,
			fontStyle: options.fontStyle,
			fontWeight: options.fontWeight,
			textDecoration: options.textDecoration,
			cursor: options.cursor,
			color: <string | types.ThemeColor>options.color,
			opacity: options.opacity,
			letterSpacing: options.letterSpacing,
			gutterIconPath: options.gutterIconPath ? pathOrURIToURI(options.gutterIconPath) : undefined,
			gutterIconSize: options.gutterIconSize,
			overviewRulerColor: <string | types.ThemeColor>options.overviewRulerColor,
			before: options.before ? ThemableDecorationAttachmentRenderOptions.from(options.before) : undefined,
			after: options.after ? ThemableDecorationAttachmentRenderOptions.from(options.after) : undefined,
		};
	}
}

export namespace DecorationRangeBehavior {
	export function from(value: types.DecorationRangeBehavior): TrackedRangeStickiness {
		if (typeof value === 'undefined') {
			return value;
		}
		switch (value) {
			case types.DecorationRangeBehavior.OpenOpen:
				return TrackedRangeStickiness.AlwaysGrowsWhenTypingAtEdges;
			case types.DecorationRangeBehavior.ClosedClosed:
				return TrackedRangeStickiness.NeverGrowsWhenTypingAtEdges;
			case types.DecorationRangeBehavior.OpenClosed:
				return TrackedRangeStickiness.GrowsOnlyWhenTypingBefore;
			case types.DecorationRangeBehavior.ClosedOpen:
				return TrackedRangeStickiness.GrowsOnlyWhenTypingAfter;
		}
	}
}

export namespace DecorationRenderOptions {
	export function from(options: vscode.DecorationRenderOptions): IDecorationRenderOptions {
		return {
			isWholeLine: options.isWholeLine,
			rangeBehavior: options.rangeBehavior ? DecorationRangeBehavior.from(options.rangeBehavior) : undefined,
			overviewRulerLane: options.overviewRulerLane,
			light: options.light ? ThemableDecorationRenderOptions.from(options.light) : undefined,
			dark: options.dark ? ThemableDecorationRenderOptions.from(options.dark) : undefined,

			backgroundColor: <string | types.ThemeColor>options.backgroundColor,
			outline: options.outline,
			outlineColor: <string | types.ThemeColor>options.outlineColor,
			outlineStyle: options.outlineStyle,
			outlineWidth: options.outlineWidth,
			border: options.border,
			borderColor: <string | types.ThemeColor>options.borderColor,
			borderRadius: options.borderRadius,
			borderSpacing: options.borderSpacing,
			borderStyle: options.borderStyle,
			borderWidth: options.borderWidth,
			fontStyle: options.fontStyle,
			fontWeight: options.fontWeight,
			textDecoration: options.textDecoration,
			cursor: options.cursor,
			color: <string | types.ThemeColor>options.color,
			opacity: options.opacity,
			letterSpacing: options.letterSpacing,
			gutterIconPath: options.gutterIconPath ? pathOrURIToURI(options.gutterIconPath) : undefined,
			gutterIconSize: options.gutterIconSize,
			overviewRulerColor: <string | types.ThemeColor>options.overviewRulerColor,
			before: options.before ? ThemableDecorationAttachmentRenderOptions.from(options.before) : undefined,
			after: options.after ? ThemableDecorationAttachmentRenderOptions.from(options.after) : undefined,
		};
	}
}

export namespace TextEdit {

	export function from(edit: vscode.TextEdit): languages.TextEdit {
		return <languages.TextEdit>{
			text: edit.newText,
			eol: edit.newEol && EndOfLine.from(edit.newEol),
			range: Range.from(edit.range)
		};
	}

	export function to(edit: languages.TextEdit): types.TextEdit {
		const result = new types.TextEdit(Range.to(edit.range), edit.text);
		result.newEol = (typeof edit.eol === 'undefined' ? undefined : EndOfLine.to(edit.eol))!;
		return result;
	}
}

export namespace WorkspaceEdit {

	export interface IVersionInformationProvider {
		getTextDocumentVersion(uri: URI): number | undefined;
		getNotebookDocumentVersion(uri: URI): number | undefined;
	}

	export function from(value: vscode.WorkspaceEdit, versionInfo?: IVersionInformationProvider): extHostProtocol.IWorkspaceEditDto {
		const result: extHostProtocol.IWorkspaceEditDto = {
			edits: []
		};

		if (value instanceof types.WorkspaceEdit) {

			// collect all files that are to be created so that their version
			// information (in case they exist as text model already) can be ignored
			const toCreate = new ResourceSet();
			for (const entry of value._allEntries()) {
				if (entry._type === types.FileEditType.File && URI.isUri(entry.to) && entry.from === undefined) {
					toCreate.add(entry.to);
				}
			}

			for (const entry of value._allEntries()) {

				if (entry._type === types.FileEditType.File) {
					let contents: { type: 'base64'; value: string } | { type: 'dataTransferItem'; id: string } | undefined;
					if (entry.options?.contents) {
						if (ArrayBuffer.isView(entry.options.contents)) {
							contents = { type: 'base64', value: encodeBase64(VSBuffer.wrap(entry.options.contents)) };
						} else {
							contents = { type: 'dataTransferItem', id: (entry.options.contents as types.DataTransferFile)._itemId };
						}
					}

					// file operation
					result.edits.push(<extHostProtocol.IWorkspaceFileEditDto>{
						oldResource: entry.from,
						newResource: entry.to,
						options: { ...entry.options, contents },
						metadata: entry.metadata
					});

				} else if (entry._type === types.FileEditType.Text) {
					// text edits
					result.edits.push(<languages.IWorkspaceTextEdit>{
						resource: entry.uri,
						textEdit: TextEdit.from(entry.edit),
						versionId: !toCreate.has(entry.uri) ? versionInfo?.getTextDocumentVersion(entry.uri) : undefined,
						metadata: entry.metadata
					});
				} else if (entry._type === types.FileEditType.Snippet) {
					result.edits.push(<languages.IWorkspaceTextEdit>{
						resource: entry.uri,
						textEdit: {
							range: Range.from(entry.range),
							text: entry.edit.value,
							insertAsSnippet: true
						},
						versionId: !toCreate.has(entry.uri) ? versionInfo?.getTextDocumentVersion(entry.uri) : undefined,
						metadata: entry.metadata
					});

				} else if (entry._type === types.FileEditType.Cell) {
					// cell edit
					result.edits.push(<notebooks.IWorkspaceNotebookCellEdit>{
						metadata: entry.metadata,
						resource: entry.uri,
						cellEdit: entry.edit,
						notebookMetadata: entry.notebookMetadata,
						notebookVersionId: versionInfo?.getNotebookDocumentVersion(entry.uri)
					});

				} else if (entry._type === types.FileEditType.CellReplace) {
					// cell replace
					result.edits.push(<extHostProtocol.IWorkspaceCellEditDto>{
						metadata: entry.metadata,
						resource: entry.uri,
						notebookVersionId: versionInfo?.getNotebookDocumentVersion(entry.uri),
						cellEdit: {
							editType: notebooks.CellEditType.Replace,
							index: entry.index,
							count: entry.count,
							cells: entry.cells.map(NotebookCellData.from)
						}
					});
				}
			}
		}
		return result;
	}

	export function to(value: extHostProtocol.IWorkspaceEditDto) {
		const result = new types.WorkspaceEdit();
		const edits = new ResourceMap<(types.TextEdit | types.SnippetTextEdit)[]>();
		for (const edit of value.edits) {
			if ((<extHostProtocol.IWorkspaceTextEditDto>edit).textEdit) {

				const item = <extHostProtocol.IWorkspaceTextEditDto>edit;
				const uri = URI.revive(item.resource);
				const range = Range.to(item.textEdit.range);
				const text = item.textEdit.text;
				const isSnippet = item.textEdit.insertAsSnippet;

				let editOrSnippetTest: types.TextEdit | types.SnippetTextEdit;
				if (isSnippet) {
					editOrSnippetTest = types.SnippetTextEdit.replace(range, new types.SnippetString(text));
				} else {
					editOrSnippetTest = types.TextEdit.replace(range, text);
				}

				const array = edits.get(uri);
				if (!array) {
					edits.set(uri, [editOrSnippetTest]);
				} else {
					array.push(editOrSnippetTest);
				}

			} else {
				result.renameFile(
					URI.revive((<extHostProtocol.IWorkspaceFileEditDto>edit).oldResource!),
					URI.revive((<extHostProtocol.IWorkspaceFileEditDto>edit).newResource!),
					(<extHostProtocol.IWorkspaceFileEditDto>edit).options
				);
			}
		}

		for (const [uri, array] of edits) {
			result.set(uri, array);
		}
		return result;
	}
}


export namespace SymbolKind {

	const _fromMapping: { [kind: number]: languages.SymbolKind } = Object.create(null);
	_fromMapping[types.SymbolKind.File] = languages.SymbolKind.File;
	_fromMapping[types.SymbolKind.Module] = languages.SymbolKind.Module;
	_fromMapping[types.SymbolKind.Namespace] = languages.SymbolKind.Namespace;
	_fromMapping[types.SymbolKind.Package] = languages.SymbolKind.Package;
	_fromMapping[types.SymbolKind.Class] = languages.SymbolKind.Class;
	_fromMapping[types.SymbolKind.Method] = languages.SymbolKind.Method;
	_fromMapping[types.SymbolKind.Property] = languages.SymbolKind.Property;
	_fromMapping[types.SymbolKind.Field] = languages.SymbolKind.Field;
	_fromMapping[types.SymbolKind.Constructor] = languages.SymbolKind.Constructor;
	_fromMapping[types.SymbolKind.Enum] = languages.SymbolKind.Enum;
	_fromMapping[types.SymbolKind.Interface] = languages.SymbolKind.Interface;
	_fromMapping[types.SymbolKind.Function] = languages.SymbolKind.Function;
	_fromMapping[types.SymbolKind.Variable] = languages.SymbolKind.Variable;
	_fromMapping[types.SymbolKind.Constant] = languages.SymbolKind.Constant;
	_fromMapping[types.SymbolKind.String] = languages.SymbolKind.String;
	_fromMapping[types.SymbolKind.Number] = languages.SymbolKind.Number;
	_fromMapping[types.SymbolKind.Boolean] = languages.SymbolKind.Boolean;
	_fromMapping[types.SymbolKind.Array] = languages.SymbolKind.Array;
	_fromMapping[types.SymbolKind.Object] = languages.SymbolKind.Object;
	_fromMapping[types.SymbolKind.Key] = languages.SymbolKind.Key;
	_fromMapping[types.SymbolKind.Null] = languages.SymbolKind.Null;
	_fromMapping[types.SymbolKind.EnumMember] = languages.SymbolKind.EnumMember;
	_fromMapping[types.SymbolKind.Struct] = languages.SymbolKind.Struct;
	_fromMapping[types.SymbolKind.Event] = languages.SymbolKind.Event;
	_fromMapping[types.SymbolKind.Operator] = languages.SymbolKind.Operator;
	_fromMapping[types.SymbolKind.TypeParameter] = languages.SymbolKind.TypeParameter;

	export function from(kind: vscode.SymbolKind): languages.SymbolKind {
		return typeof _fromMapping[kind] === 'number' ? _fromMapping[kind] : languages.SymbolKind.Property;
	}

	export function to(kind: languages.SymbolKind): vscode.SymbolKind {
		for (const k in _fromMapping) {
			if (_fromMapping[k] === kind) {
				return Number(k);
			}
		}
		return types.SymbolKind.Property;
	}
}

export namespace SymbolTag {

	export function from(kind: types.SymbolTag): languages.SymbolTag {
		switch (kind) {
			case types.SymbolTag.Deprecated: return languages.SymbolTag.Deprecated;
		}
	}

	export function to(kind: languages.SymbolTag): types.SymbolTag {
		switch (kind) {
			case languages.SymbolTag.Deprecated: return types.SymbolTag.Deprecated;
		}
	}
}

export namespace WorkspaceSymbol {
	export function from(info: vscode.SymbolInformation): search.IWorkspaceSymbol {
		return <search.IWorkspaceSymbol>{
			name: info.name,
			kind: SymbolKind.from(info.kind),
			tags: info.tags && info.tags.map(SymbolTag.from),
			containerName: info.containerName,
			location: location.from(info.location)
		};
	}
	export function to(info: search.IWorkspaceSymbol): types.SymbolInformation {
		const result = new types.SymbolInformation(
			info.name,
			SymbolKind.to(info.kind),
			info.containerName,
			location.to(info.location)
		);
		result.tags = info.tags && info.tags.map(SymbolTag.to);
		return result;
	}
}

export namespace DocumentSymbol {
	export function from(info: vscode.DocumentSymbol): languages.DocumentSymbol {
		const result: languages.DocumentSymbol = {
			name: info.name || '!!MISSING: name!!',
			detail: info.detail,
			range: Range.from(info.range),
			selectionRange: Range.from(info.selectionRange),
			kind: SymbolKind.from(info.kind),
			tags: info.tags?.map(SymbolTag.from) ?? []
		};
		if (info.children) {
			result.children = info.children.map(from);
		}
		return result;
	}
	export function to(info: languages.DocumentSymbol): vscode.DocumentSymbol {
		const result = new types.DocumentSymbol(
			info.name,
			info.detail,
			SymbolKind.to(info.kind),
			Range.to(info.range),
			Range.to(info.selectionRange),
		);
		if (isNonEmptyArray(info.tags)) {
			result.tags = info.tags.map(SymbolTag.to);
		}
		if (info.children) {
			result.children = info.children.map(to) as any;
		}
		return result;
	}
}

export namespace CallHierarchyItem {

	export function to(item: extHostProtocol.ICallHierarchyItemDto): types.CallHierarchyItem {
		const result = new types.CallHierarchyItem(
			SymbolKind.to(item.kind),
			item.name,
			item.detail || '',
			URI.revive(item.uri),
			Range.to(item.range),
			Range.to(item.selectionRange)
		);

		result._sessionId = item._sessionId;
		result._itemId = item._itemId;

		return result;
	}

	export function from(item: vscode.CallHierarchyItem, sessionId?: string, itemId?: string): extHostProtocol.ICallHierarchyItemDto {

		sessionId = sessionId ?? (<types.CallHierarchyItem>item)._sessionId;
		itemId = itemId ?? (<types.CallHierarchyItem>item)._itemId;

		if (sessionId === undefined || itemId === undefined) {
			throw new Error('invalid item');
		}

		return {
			_sessionId: sessionId,
			_itemId: itemId,
			name: item.name,
			detail: item.detail,
			kind: SymbolKind.from(item.kind),
			uri: item.uri,
			range: Range.from(item.range),
			selectionRange: Range.from(item.selectionRange),
			tags: item.tags?.map(SymbolTag.from)
		};
	}
}

export namespace CallHierarchyIncomingCall {

	export function to(item: extHostProtocol.IIncomingCallDto): types.CallHierarchyIncomingCall {
		return new types.CallHierarchyIncomingCall(
			CallHierarchyItem.to(item.from),
			item.fromRanges.map(r => Range.to(r))
		);
	}
}

export namespace CallHierarchyOutgoingCall {

	export function to(item: extHostProtocol.IOutgoingCallDto): types.CallHierarchyOutgoingCall {
		return new types.CallHierarchyOutgoingCall(
			CallHierarchyItem.to(item.to),
			item.fromRanges.map(r => Range.to(r))
		);
	}
}


export namespace location {
	export function from(value: vscode.Location): languages.Location {
		return {
			range: value.range && Range.from(value.range),
			uri: value.uri
		};
	}

	export function to(value: extHostProtocol.ILocationDto): types.Location {
		return new types.Location(URI.revive(value.uri), Range.to(value.range));
	}
}

export namespace DefinitionLink {
	export function from(value: vscode.Location | vscode.DefinitionLink): languages.LocationLink {
		const definitionLink = <vscode.DefinitionLink>value;
		const location = <vscode.Location>value;
		return {
			originSelectionRange: definitionLink.originSelectionRange
				? Range.from(definitionLink.originSelectionRange)
				: undefined,
			uri: definitionLink.targetUri ? definitionLink.targetUri : location.uri,
			range: Range.from(definitionLink.targetRange ? definitionLink.targetRange : location.range),
			targetSelectionRange: definitionLink.targetSelectionRange
				? Range.from(definitionLink.targetSelectionRange)
				: undefined,
		};
	}
	export function to(value: extHostProtocol.ILocationLinkDto): vscode.LocationLink {
		return {
			targetUri: URI.revive(value.uri),
			targetRange: Range.to(value.range),
			targetSelectionRange: value.targetSelectionRange
				? Range.to(value.targetSelectionRange)
				: undefined,
			originSelectionRange: value.originSelectionRange
				? Range.to(value.originSelectionRange)
				: undefined
		};
	}
}

export namespace Hover {
	export function from(hover: vscode.Hover): languages.Hover {
		return <languages.Hover>{
			range: Range.from(hover.range),
			contents: MarkdownString.fromMany(hover.contents)
		};
	}

	export function to(info: languages.Hover): types.Hover {
		return new types.Hover(info.contents.map(MarkdownString.to), Range.to(info.range));
	}
}

export namespace EvaluatableExpression {
	export function from(expression: vscode.EvaluatableExpression): languages.EvaluatableExpression {
		return <languages.EvaluatableExpression>{
			range: Range.from(expression.range),
			expression: expression.expression
		};
	}

	export function to(info: languages.EvaluatableExpression): types.EvaluatableExpression {
		return new types.EvaluatableExpression(Range.to(info.range), info.expression);
	}
}

export namespace InlineValue {
	export function from(inlineValue: vscode.InlineValue): languages.InlineValue {
		if (inlineValue instanceof types.InlineValueText) {
			return <languages.InlineValueText>{
				type: 'text',
				range: Range.from(inlineValue.range),
				text: inlineValue.text
			};
		} else if (inlineValue instanceof types.InlineValueVariableLookup) {
			return <languages.InlineValueVariableLookup>{
				type: 'variable',
				range: Range.from(inlineValue.range),
				variableName: inlineValue.variableName,
				caseSensitiveLookup: inlineValue.caseSensitiveLookup
			};
		} else if (inlineValue instanceof types.InlineValueEvaluatableExpression) {
			return <languages.InlineValueExpression>{
				type: 'expression',
				range: Range.from(inlineValue.range),
				expression: inlineValue.expression
			};
		} else {
			throw new Error(`Unknown 'InlineValue' type`);
		}
	}

	export function to(inlineValue: languages.InlineValue): vscode.InlineValue {
		switch (inlineValue.type) {
			case 'text':
				return <vscode.InlineValueText>{
					range: Range.to(inlineValue.range),
					text: inlineValue.text
				};
			case 'variable':
				return <vscode.InlineValueVariableLookup>{
					range: Range.to(inlineValue.range),
					variableName: inlineValue.variableName,
					caseSensitiveLookup: inlineValue.caseSensitiveLookup
				};
			case 'expression':
				return <vscode.InlineValueEvaluatableExpression>{
					range: Range.to(inlineValue.range),
					expression: inlineValue.expression
				};
		}
	}
}

export namespace InlineValueContext {
	export function from(inlineValueContext: vscode.InlineValueContext): extHostProtocol.IInlineValueContextDto {
		return <extHostProtocol.IInlineValueContextDto>{
			frameId: inlineValueContext.frameId,
			stoppedLocation: Range.from(inlineValueContext.stoppedLocation)
		};
	}

	export function to(inlineValueContext: extHostProtocol.IInlineValueContextDto): types.InlineValueContext {
		return new types.InlineValueContext(inlineValueContext.frameId, Range.to(inlineValueContext.stoppedLocation));
	}
}

export namespace DocumentHighlight {
	export function from(documentHighlight: vscode.DocumentHighlight): languages.DocumentHighlight {
		return {
			range: Range.from(documentHighlight.range),
			kind: documentHighlight.kind
		};
	}
	export function to(occurrence: languages.DocumentHighlight): types.DocumentHighlight {
		return new types.DocumentHighlight(Range.to(occurrence.range), occurrence.kind);
	}
}

export namespace CompletionTriggerKind {
	export function to(kind: languages.CompletionTriggerKind) {
		switch (kind) {
			case languages.CompletionTriggerKind.TriggerCharacter:
				return types.CompletionTriggerKind.TriggerCharacter;
			case languages.CompletionTriggerKind.TriggerForIncompleteCompletions:
				return types.CompletionTriggerKind.TriggerForIncompleteCompletions;
			case languages.CompletionTriggerKind.Invoke:
			default:
				return types.CompletionTriggerKind.Invoke;
		}
	}
}

export namespace CompletionContext {
	export function to(context: languages.CompletionContext): types.CompletionContext {
		return {
			triggerKind: CompletionTriggerKind.to(context.triggerKind),
			triggerCharacter: context.triggerCharacter
		};
	}
}

export namespace CompletionItemTag {

	export function from(kind: types.CompletionItemTag): languages.CompletionItemTag {
		switch (kind) {
			case types.CompletionItemTag.Deprecated: return languages.CompletionItemTag.Deprecated;
		}
	}

	export function to(kind: languages.CompletionItemTag): types.CompletionItemTag {
		switch (kind) {
			case languages.CompletionItemTag.Deprecated: return types.CompletionItemTag.Deprecated;
		}
	}
}

export namespace CompletionItemKind {

	const _from = new Map<types.CompletionItemKind, languages.CompletionItemKind>([
		[types.CompletionItemKind.Method, languages.CompletionItemKind.Method],
		[types.CompletionItemKind.Function, languages.CompletionItemKind.Function],
		[types.CompletionItemKind.Constructor, languages.CompletionItemKind.Constructor],
		[types.CompletionItemKind.Field, languages.CompletionItemKind.Field],
		[types.CompletionItemKind.Variable, languages.CompletionItemKind.Variable],
		[types.CompletionItemKind.Class, languages.CompletionItemKind.Class],
		[types.CompletionItemKind.Interface, languages.CompletionItemKind.Interface],
		[types.CompletionItemKind.Struct, languages.CompletionItemKind.Struct],
		[types.CompletionItemKind.Module, languages.CompletionItemKind.Module],
		[types.CompletionItemKind.Property, languages.CompletionItemKind.Property],
		[types.CompletionItemKind.Unit, languages.CompletionItemKind.Unit],
		[types.CompletionItemKind.Value, languages.CompletionItemKind.Value],
		[types.CompletionItemKind.Constant, languages.CompletionItemKind.Constant],
		[types.CompletionItemKind.Enum, languages.CompletionItemKind.Enum],
		[types.CompletionItemKind.EnumMember, languages.CompletionItemKind.EnumMember],
		[types.CompletionItemKind.Keyword, languages.CompletionItemKind.Keyword],
		[types.CompletionItemKind.Snippet, languages.CompletionItemKind.Snippet],
		[types.CompletionItemKind.Text, languages.CompletionItemKind.Text],
		[types.CompletionItemKind.Color, languages.CompletionItemKind.Color],
		[types.CompletionItemKind.File, languages.CompletionItemKind.File],
		[types.CompletionItemKind.Reference, languages.CompletionItemKind.Reference],
		[types.CompletionItemKind.Folder, languages.CompletionItemKind.Folder],
		[types.CompletionItemKind.Event, languages.CompletionItemKind.Event],
		[types.CompletionItemKind.Operator, languages.CompletionItemKind.Operator],
		[types.CompletionItemKind.TypeParameter, languages.CompletionItemKind.TypeParameter],
		[types.CompletionItemKind.Issue, languages.CompletionItemKind.Issue],
		[types.CompletionItemKind.User, languages.CompletionItemKind.User],
	]);

	export function from(kind: types.CompletionItemKind): languages.CompletionItemKind {
		return _from.get(kind) ?? languages.CompletionItemKind.Property;
	}

	const _to = new Map<languages.CompletionItemKind, types.CompletionItemKind>([
		[languages.CompletionItemKind.Method, types.CompletionItemKind.Method],
		[languages.CompletionItemKind.Function, types.CompletionItemKind.Function],
		[languages.CompletionItemKind.Constructor, types.CompletionItemKind.Constructor],
		[languages.CompletionItemKind.Field, types.CompletionItemKind.Field],
		[languages.CompletionItemKind.Variable, types.CompletionItemKind.Variable],
		[languages.CompletionItemKind.Class, types.CompletionItemKind.Class],
		[languages.CompletionItemKind.Interface, types.CompletionItemKind.Interface],
		[languages.CompletionItemKind.Struct, types.CompletionItemKind.Struct],
		[languages.CompletionItemKind.Module, types.CompletionItemKind.Module],
		[languages.CompletionItemKind.Property, types.CompletionItemKind.Property],
		[languages.CompletionItemKind.Unit, types.CompletionItemKind.Unit],
		[languages.CompletionItemKind.Value, types.CompletionItemKind.Value],
		[languages.CompletionItemKind.Constant, types.CompletionItemKind.Constant],
		[languages.CompletionItemKind.Enum, types.CompletionItemKind.Enum],
		[languages.CompletionItemKind.EnumMember, types.CompletionItemKind.EnumMember],
		[languages.CompletionItemKind.Keyword, types.CompletionItemKind.Keyword],
		[languages.CompletionItemKind.Snippet, types.CompletionItemKind.Snippet],
		[languages.CompletionItemKind.Text, types.CompletionItemKind.Text],
		[languages.CompletionItemKind.Color, types.CompletionItemKind.Color],
		[languages.CompletionItemKind.File, types.CompletionItemKind.File],
		[languages.CompletionItemKind.Reference, types.CompletionItemKind.Reference],
		[languages.CompletionItemKind.Folder, types.CompletionItemKind.Folder],
		[languages.CompletionItemKind.Event, types.CompletionItemKind.Event],
		[languages.CompletionItemKind.Operator, types.CompletionItemKind.Operator],
		[languages.CompletionItemKind.TypeParameter, types.CompletionItemKind.TypeParameter],
		[languages.CompletionItemKind.User, types.CompletionItemKind.User],
		[languages.CompletionItemKind.Issue, types.CompletionItemKind.Issue],
	]);

	export function to(kind: languages.CompletionItemKind): types.CompletionItemKind {
		return _to.get(kind) ?? types.CompletionItemKind.Property;
	}
}

export namespace CompletionItem {

	export function to(suggestion: languages.CompletionItem, converter?: Command.ICommandsConverter): types.CompletionItem {

		const result = new types.CompletionItem(suggestion.label);
		result.insertText = suggestion.insertText;
		result.kind = CompletionItemKind.to(suggestion.kind);
		result.tags = suggestion.tags?.map(CompletionItemTag.to);
		result.detail = suggestion.detail;
		result.documentation = htmlContent.isMarkdownString(suggestion.documentation) ? MarkdownString.to(suggestion.documentation) : suggestion.documentation;
		result.sortText = suggestion.sortText;
		result.filterText = suggestion.filterText;
		result.preselect = suggestion.preselect;
		result.commitCharacters = suggestion.commitCharacters;

		// range
		if (editorRange.Range.isIRange(suggestion.range)) {
			result.range = Range.to(suggestion.range);
		} else if (typeof suggestion.range === 'object') {
			result.range = { inserting: Range.to(suggestion.range.insert), replacing: Range.to(suggestion.range.replace) };
		}

		result.keepWhitespace = typeof suggestion.insertTextRules === 'undefined' ? false : Boolean(suggestion.insertTextRules & languages.CompletionItemInsertTextRule.KeepWhitespace);
		// 'insertText'-logic
		if (typeof suggestion.insertTextRules !== 'undefined' && suggestion.insertTextRules & languages.CompletionItemInsertTextRule.InsertAsSnippet) {
			result.insertText = new types.SnippetString(suggestion.insertText);
		} else {
			result.insertText = suggestion.insertText;
			result.textEdit = result.range instanceof types.Range ? new types.TextEdit(result.range, result.insertText) : undefined;
		}
		if (suggestion.additionalTextEdits && suggestion.additionalTextEdits.length > 0) {
			result.additionalTextEdits = suggestion.additionalTextEdits.map(e => TextEdit.to(e as languages.TextEdit));
		}
		result.command = converter && suggestion.command ? converter.fromInternal(suggestion.command) : undefined;

		return result;
	}
}

export namespace ParameterInformation {
	export function from(info: types.ParameterInformation): languages.ParameterInformation {
		if (typeof info.label !== 'string' && !Array.isArray(info.label)) {
			throw new TypeError('Invalid label');
		}

		return {
			label: info.label,
			documentation: MarkdownString.fromStrict(info.documentation)
		};
	}
	export function to(info: languages.ParameterInformation): types.ParameterInformation {
		return {
			label: info.label,
			documentation: htmlContent.isMarkdownString(info.documentation) ? MarkdownString.to(info.documentation) : info.documentation
		};
	}
}

export namespace SignatureInformation {

	export function from(info: types.SignatureInformation): languages.SignatureInformation {
		return {
			label: info.label,
			documentation: MarkdownString.fromStrict(info.documentation),
			parameters: Array.isArray(info.parameters) ? info.parameters.map(ParameterInformation.from) : [],
			activeParameter: info.activeParameter,
		};
	}

	export function to(info: languages.SignatureInformation): types.SignatureInformation {
		return {
			label: info.label,
			documentation: htmlContent.isMarkdownString(info.documentation) ? MarkdownString.to(info.documentation) : info.documentation,
			parameters: Array.isArray(info.parameters) ? info.parameters.map(ParameterInformation.to) : [],
			activeParameter: info.activeParameter,
		};
	}
}

export namespace SignatureHelp {

	export function from(help: types.SignatureHelp): languages.SignatureHelp {
		return {
			activeSignature: help.activeSignature,
			activeParameter: help.activeParameter,
			signatures: Array.isArray(help.signatures) ? help.signatures.map(SignatureInformation.from) : [],
		};
	}

	export function to(help: languages.SignatureHelp): types.SignatureHelp {
		return {
			activeSignature: help.activeSignature,
			activeParameter: help.activeParameter,
			signatures: Array.isArray(help.signatures) ? help.signatures.map(SignatureInformation.to) : [],
		};
	}
}

export namespace InlayHint {

	export function to(converter: Command.ICommandsConverter, hint: languages.InlayHint): vscode.InlayHint {
		const res = new types.InlayHint(
			Position.to(hint.position),
			typeof hint.label === 'string' ? hint.label : hint.label.map(InlayHintLabelPart.to.bind(undefined, converter)),
			hint.kind && InlayHintKind.to(hint.kind)
		);
		res.textEdits = hint.textEdits && hint.textEdits.map(TextEdit.to);
		res.tooltip = htmlContent.isMarkdownString(hint.tooltip) ? MarkdownString.to(hint.tooltip) : hint.tooltip;
		res.paddingLeft = hint.paddingLeft;
		res.paddingRight = hint.paddingRight;
		return res;
	}
}

export namespace InlayHintLabelPart {

	export function to(converter: Command.ICommandsConverter, part: languages.InlayHintLabelPart): types.InlayHintLabelPart {
		const result = new types.InlayHintLabelPart(part.label);
		result.tooltip = htmlContent.isMarkdownString(part.tooltip)
			? MarkdownString.to(part.tooltip)
			: part.tooltip;
		if (languages.Command.is(part.command)) {
			result.command = converter.fromInternal(part.command);
		}
		if (part.location) {
			result.location = location.to(part.location);
		}
		return result;
	}
}

export namespace InlayHintKind {
	export function from(kind: vscode.InlayHintKind): languages.InlayHintKind {
		return kind;
	}
	export function to(kind: languages.InlayHintKind): vscode.InlayHintKind {
		return kind;
	}
}

export namespace DocumentLink {

	export function from(link: vscode.DocumentLink): languages.ILink {
		return {
			range: Range.from(link.range),
			url: link.target,
			tooltip: link.tooltip
		};
	}

	export function to(link: languages.ILink): vscode.DocumentLink {
		let target: URI | undefined = undefined;
		if (link.url) {
			try {
				target = typeof link.url === 'string' ? URI.parse(link.url, true) : URI.revive(link.url);
			} catch (err) {
				// ignore
			}
		}
		return new types.DocumentLink(Range.to(link.range), target);
	}
}

export namespace ColorPresentation {
	export function to(colorPresentation: languages.IColorPresentation): types.ColorPresentation {
		const cp = new types.ColorPresentation(colorPresentation.label);
		if (colorPresentation.textEdit) {
			cp.textEdit = TextEdit.to(colorPresentation.textEdit);
		}
		if (colorPresentation.additionalTextEdits) {
			cp.additionalTextEdits = colorPresentation.additionalTextEdits.map(value => TextEdit.to(value));
		}
		return cp;
	}

	export function from(colorPresentation: vscode.ColorPresentation): languages.IColorPresentation {
		return {
			label: colorPresentation.label,
			textEdit: colorPresentation.textEdit ? TextEdit.from(colorPresentation.textEdit) : undefined,
			additionalTextEdits: colorPresentation.additionalTextEdits ? colorPresentation.additionalTextEdits.map(value => TextEdit.from(value)) : undefined
		};
	}
}

export namespace Color {
	export function to(c: [number, number, number, number]): types.Color {
		return new types.Color(c[0], c[1], c[2], c[3]);
	}
	export function from(color: types.Color): [number, number, number, number] {
		return [color.red, color.green, color.blue, color.alpha];
	}
}


export namespace SelectionRange {
	export function from(obj: vscode.SelectionRange): languages.SelectionRange {
		return { range: Range.from(obj.range) };
	}

	export function to(obj: languages.SelectionRange): vscode.SelectionRange {
		return new types.SelectionRange(Range.to(obj.range));
	}
}

export namespace TextDocumentSaveReason {

	export function to(reason: SaveReason): vscode.TextDocumentSaveReason {
		switch (reason) {
			case SaveReason.AUTO:
				return types.TextDocumentSaveReason.AfterDelay;
			case SaveReason.EXPLICIT:
				return types.TextDocumentSaveReason.Manual;
			case SaveReason.FOCUS_CHANGE:
			case SaveReason.WINDOW_CHANGE:
				return types.TextDocumentSaveReason.FocusOut;
		}
	}
}

export namespace TextEditorLineNumbersStyle {
	export function from(style: vscode.TextEditorLineNumbersStyle): RenderLineNumbersType {
		switch (style) {
			case types.TextEditorLineNumbersStyle.Off:
				return RenderLineNumbersType.Off;
			case types.TextEditorLineNumbersStyle.Relative:
				return RenderLineNumbersType.Relative;
			case types.TextEditorLineNumbersStyle.On:
			default:
				return RenderLineNumbersType.On;
		}
	}
	export function to(style: RenderLineNumbersType): vscode.TextEditorLineNumbersStyle {
		switch (style) {
			case RenderLineNumbersType.Off:
				return types.TextEditorLineNumbersStyle.Off;
			case RenderLineNumbersType.Relative:
				return types.TextEditorLineNumbersStyle.Relative;
			case RenderLineNumbersType.On:
			default:
				return types.TextEditorLineNumbersStyle.On;
		}
	}
}

export namespace EndOfLine {

	export function from(eol: vscode.EndOfLine): EndOfLineSequence | undefined {
		if (eol === types.EndOfLine.CRLF) {
			return EndOfLineSequence.CRLF;
		} else if (eol === types.EndOfLine.LF) {
			return EndOfLineSequence.LF;
		}
		return undefined;
	}

	export function to(eol: EndOfLineSequence): vscode.EndOfLine | undefined {
		if (eol === EndOfLineSequence.CRLF) {
			return types.EndOfLine.CRLF;
		} else if (eol === EndOfLineSequence.LF) {
			return types.EndOfLine.LF;
		}
		return undefined;
	}
}

export namespace ProgressLocation {
	export function from(loc: vscode.ProgressLocation | { viewId: string }): MainProgressLocation | string {
		if (typeof loc === 'object') {
			return loc.viewId;
		}

		switch (loc) {
			case types.ProgressLocation.SourceControl: return MainProgressLocation.Scm;
			case types.ProgressLocation.Window: return MainProgressLocation.Window;
			case types.ProgressLocation.Notification: return MainProgressLocation.Notification;
		}
		throw new Error(`Unknown 'ProgressLocation'`);
	}
}

export namespace FoldingRange {
	export function from(r: vscode.FoldingRange): languages.FoldingRange {
		const range: languages.FoldingRange = { start: r.start + 1, end: r.end + 1 };
		if (r.kind) {
			range.kind = FoldingRangeKind.from(r.kind);
		}
		return range;
	}
	export function to(r: languages.FoldingRange): vscode.FoldingRange {
		const range: vscode.FoldingRange = { start: r.start - 1, end: r.end - 1 };
		if (r.kind) {
			range.kind = FoldingRangeKind.to(r.kind);
		}
		return range;
	}
}

export namespace FoldingRangeKind {
	export function from(kind: vscode.FoldingRangeKind | undefined): languages.FoldingRangeKind | undefined {
		if (kind) {
			switch (kind) {
				case types.FoldingRangeKind.Comment:
					return languages.FoldingRangeKind.Comment;
				case types.FoldingRangeKind.Imports:
					return languages.FoldingRangeKind.Imports;
				case types.FoldingRangeKind.Region:
					return languages.FoldingRangeKind.Region;
			}
		}
		return undefined;
	}
	export function to(kind: languages.FoldingRangeKind | undefined): vscode.FoldingRangeKind | undefined {
		if (kind) {
			switch (kind.value) {
				case languages.FoldingRangeKind.Comment.value:
					return types.FoldingRangeKind.Comment;
				case languages.FoldingRangeKind.Imports.value:
					return types.FoldingRangeKind.Imports;
				case languages.FoldingRangeKind.Region.value:
					return types.FoldingRangeKind.Region;
			}
		}
		return undefined;
	}
}

export interface TextEditorOpenOptions extends vscode.TextDocumentShowOptions {
	background?: boolean;
	override?: boolean;
}

export namespace TextEditorOpenOptions {

	export function from(options?: TextEditorOpenOptions): ITextEditorOptions | undefined {
		if (options) {
			return {
				pinned: typeof options.preview === 'boolean' ? !options.preview : undefined,
				inactive: options.background,
				preserveFocus: options.preserveFocus,
				selection: typeof options.selection === 'object' ? Range.from(options.selection) : undefined,
				override: typeof options.override === 'boolean' ? DEFAULT_EDITOR_ASSOCIATION.id : undefined
			};
		}

		return undefined;
	}

}

export namespace GlobPattern {

	export function from(pattern: vscode.GlobPattern): string | extHostProtocol.IRelativePatternDto;
	export function from(pattern: undefined): undefined;
	export function from(pattern: null): null;
	export function from(pattern: vscode.GlobPattern | undefined | null): string | extHostProtocol.IRelativePatternDto | undefined | null;
	export function from(pattern: vscode.GlobPattern | undefined | null): string | extHostProtocol.IRelativePatternDto | undefined | null {
		if (pattern instanceof types.RelativePattern) {
			return pattern.toJSON();
		}

		if (typeof pattern === 'string') {
			return pattern;
		}

		// This is slightly bogus because we declare this method to accept
		// `vscode.GlobPattern` which can be `vscode.RelativePattern` class,
		// but given we cannot enforce classes from our vscode.d.ts, we have
		// to probe for objects too
		// Refs: https://github.com/microsoft/vscode/issues/140771
		if (isRelativePatternShape(pattern) || isLegacyRelativePatternShape(pattern)) {
			return new types.RelativePattern(pattern.baseUri ?? pattern.base, pattern.pattern).toJSON();
		}

		return pattern; // preserve `undefined` and `null`
	}

	function isRelativePatternShape(obj: unknown): obj is { base: string; baseUri: URI; pattern: string } {
		const rp = obj as { base: string; baseUri: URI; pattern: string } | undefined | null;
		if (!rp) {
			return false;
		}

		return URI.isUri(rp.baseUri) && typeof rp.pattern === 'string';
	}

	function isLegacyRelativePatternShape(obj: unknown): obj is { base: string; pattern: string } {

		// Before 1.64.x, `RelativePattern` did not have any `baseUri: Uri`
		// property. To preserve backwards compatibility with older extensions
		// we allow this old format when creating the `vscode.RelativePattern`.

		const rp = obj as { base: string; pattern: string } | undefined | null;
		if (!rp) {
			return false;
		}

		return typeof rp.base === 'string' && typeof rp.pattern === 'string';
	}

	export function to(pattern: string | extHostProtocol.IRelativePatternDto): vscode.GlobPattern {
		if (typeof pattern === 'string') {
			return pattern;
		}

		return new types.RelativePattern(URI.revive(pattern.baseUri), pattern.pattern);
	}
}

export namespace LanguageSelector {

	export function from(selector: undefined): undefined;
	export function from(selector: vscode.DocumentSelector): languageSelector.LanguageSelector;
	export function from(selector: vscode.DocumentSelector | undefined): languageSelector.LanguageSelector | undefined;
	export function from(selector: vscode.DocumentSelector | undefined): languageSelector.LanguageSelector | undefined {
		if (!selector) {
			return undefined;
		} else if (Array.isArray(selector)) {
			return <languageSelector.LanguageSelector>selector.map(from);
		} else if (typeof selector === 'string') {
			return selector;
		} else {
			const filter = selector as vscode.DocumentFilter; // TODO: microsoft/TypeScript#42768
			return <languageSelector.LanguageFilter>{
				language: filter.language,
				scheme: filter.scheme,
				pattern: GlobPattern.from(filter.pattern),
				exclusive: filter.exclusive,
				notebookType: filter.notebookType
			};
		}
	}
}

export namespace NotebookRange {

	export function from(range: vscode.NotebookRange): ICellRange {
		return { start: range.start, end: range.end };
	}

	export function to(range: ICellRange): types.NotebookRange {
		return new types.NotebookRange(range.start, range.end);
	}
}

export namespace NotebookCellExecutionSummary {
	export function to(data: notebooks.NotebookCellInternalMetadata): vscode.NotebookCellExecutionSummary {
		return {
			timing: typeof data.runStartTime === 'number' && typeof data.runEndTime === 'number' ? { startTime: data.runStartTime, endTime: data.runEndTime } : undefined,
			executionOrder: data.executionOrder,
			success: data.lastRunSuccess
		};
	}

	export function from(data: vscode.NotebookCellExecutionSummary): Partial<notebooks.NotebookCellInternalMetadata> {
		return {
			lastRunSuccess: data.success,
			runStartTime: data.timing?.startTime,
			runEndTime: data.timing?.endTime,
			executionOrder: data.executionOrder
		};
	}
}

export namespace NotebookCellExecutionState {
	export function to(state: notebooks.NotebookCellExecutionState): vscode.NotebookCellExecutionState | undefined {
		if (state === notebooks.NotebookCellExecutionState.Unconfirmed) {
			return types.NotebookCellExecutionState.Pending;
		} else if (state === notebooks.NotebookCellExecutionState.Pending) {
			// Since the (proposed) extension API doesn't have the distinction between Unconfirmed and Pending, we don't want to fire an update for Pending twice
			return undefined;
		} else if (state === notebooks.NotebookCellExecutionState.Executing) {
			return types.NotebookCellExecutionState.Executing;
		} else {
			throw new Error(`Unknown state: ${state}`);
		}
	}
}

export namespace NotebookCellKind {
	export function from(data: vscode.NotebookCellKind): notebooks.CellKind {
		switch (data) {
			case types.NotebookCellKind.Markup:
				return notebooks.CellKind.Markup;
			case types.NotebookCellKind.Code:
			default:
				return notebooks.CellKind.Code;
		}
	}

	export function to(data: notebooks.CellKind): vscode.NotebookCellKind {
		switch (data) {
			case notebooks.CellKind.Markup:
				return types.NotebookCellKind.Markup;
			case notebooks.CellKind.Code:
			default:
				return types.NotebookCellKind.Code;
		}
	}
}

export namespace NotebookData {

	export function from(data: vscode.NotebookData): extHostProtocol.NotebookDataDto {
		const res: extHostProtocol.NotebookDataDto = {
			metadata: data.metadata ?? Object.create(null),
			cells: [],
		};
		for (const cell of data.cells) {
			types.NotebookCellData.validate(cell);
			res.cells.push(NotebookCellData.from(cell));
		}
		return res;
	}

	export function to(data: extHostProtocol.NotebookDataDto): vscode.NotebookData {
		const res = new types.NotebookData(
			data.cells.map(NotebookCellData.to),
		);
		if (!isEmptyObject(data.metadata)) {
			res.metadata = data.metadata;
		}
		return res;
	}
}

export namespace NotebookCellData {

	export function from(data: vscode.NotebookCellData): extHostProtocol.NotebookCellDataDto {
		return {
			cellKind: NotebookCellKind.from(data.kind),
			language: data.languageId,
			mime: data.mime,
			source: data.value,
			metadata: data.metadata,
			internalMetadata: NotebookCellExecutionSummary.from(data.executionSummary ?? {}),
			outputs: data.outputs ? data.outputs.map(NotebookCellOutput.from) : []
		};
	}

	export function to(data: extHostProtocol.NotebookCellDataDto): vscode.NotebookCellData {
		return new types.NotebookCellData(
			NotebookCellKind.to(data.cellKind),
			data.source,
			data.language,
			data.mime,
			data.outputs ? data.outputs.map(NotebookCellOutput.to) : undefined,
			data.metadata,
			data.internalMetadata ? NotebookCellExecutionSummary.to(data.internalMetadata) : undefined
		);
	}
}

export namespace NotebookCellOutputItem {
	export function from(item: types.NotebookCellOutputItem): extHostProtocol.NotebookOutputItemDto {
		return {
			mime: item.mime,
			valueBytes: VSBuffer.wrap(item.data),
		};
	}

	export function to(item: extHostProtocol.NotebookOutputItemDto): types.NotebookCellOutputItem {
		return new types.NotebookCellOutputItem(item.valueBytes.buffer, item.mime);
	}
}

export namespace NotebookCellOutput {
	export function from(output: vscode.NotebookCellOutput): extHostProtocol.NotebookOutputDto {
		return {
			outputId: output.id,
			items: output.items.map(NotebookCellOutputItem.from),
			metadata: output.metadata
		};
	}

	export function to(output: extHostProtocol.NotebookOutputDto): vscode.NotebookCellOutput {
		const items = output.items.map(NotebookCellOutputItem.to);
		return new types.NotebookCellOutput(items, output.outputId, output.metadata);
	}
}


export namespace NotebookExclusiveDocumentPattern {
	export function from(pattern: { include: vscode.GlobPattern | undefined; exclude: vscode.GlobPattern | undefined }): { include: string | extHostProtocol.IRelativePatternDto | undefined; exclude: string | extHostProtocol.IRelativePatternDto | undefined };
	export function from(pattern: vscode.GlobPattern): string | extHostProtocol.IRelativePatternDto;
	export function from(pattern: undefined): undefined;
	export function from(pattern: { include: vscode.GlobPattern | undefined | null; exclude: vscode.GlobPattern | undefined } | vscode.GlobPattern | undefined): string | extHostProtocol.IRelativePatternDto | { include: string | extHostProtocol.IRelativePatternDto | undefined; exclude: string | extHostProtocol.IRelativePatternDto | undefined } | undefined;
	export function from(pattern: { include: vscode.GlobPattern | undefined | null; exclude: vscode.GlobPattern | undefined } | vscode.GlobPattern | undefined): string | extHostProtocol.IRelativePatternDto | { include: string | extHostProtocol.IRelativePatternDto | undefined; exclude: string | extHostProtocol.IRelativePatternDto | undefined } | undefined {
		if (isExclusivePattern(pattern)) {
			return {
				include: GlobPattern.from(pattern.include) ?? undefined,
				exclude: GlobPattern.from(pattern.exclude) ?? undefined,
			};
		}

		return GlobPattern.from(pattern) ?? undefined;
	}

	export function to(pattern: string | extHostProtocol.IRelativePatternDto | { include: string | extHostProtocol.IRelativePatternDto; exclude: string | extHostProtocol.IRelativePatternDto }): { include: vscode.GlobPattern; exclude: vscode.GlobPattern } | vscode.GlobPattern {
		if (isExclusivePattern(pattern)) {
			return {
				include: GlobPattern.to(pattern.include),
				exclude: GlobPattern.to(pattern.exclude)
			};
		}

		return GlobPattern.to(pattern);
	}

	function isExclusivePattern<T>(obj: any): obj is { include?: T; exclude?: T } {
		const ep = obj as { include?: T; exclude?: T } | undefined | null;
		if (!ep) {
			return false;
		}
		return !isUndefinedOrNull(ep.include) && !isUndefinedOrNull(ep.exclude);
	}
}

export namespace NotebookStatusBarItem {
	export function from(item: vscode.NotebookCellStatusBarItem, commandsConverter: Command.ICommandsConverter, disposables: DisposableStore): notebooks.INotebookCellStatusBarItem {
		const command = typeof item.command === 'string' ? { title: '', command: item.command } : item.command;
		return {
			alignment: item.alignment === types.NotebookCellStatusBarAlignment.Left ? notebooks.CellStatusbarAlignment.Left : notebooks.CellStatusbarAlignment.Right,
			command: commandsConverter.toInternal(command, disposables), // TODO@roblou
			text: item.text,
			tooltip: item.tooltip,
			accessibilityInformation: item.accessibilityInformation,
			priority: item.priority
		};
	}
}

export namespace NotebookKernelSourceAction {
	export function from(item: vscode.NotebookKernelSourceAction, commandsConverter: Command.ICommandsConverter, disposables: DisposableStore): notebooks.INotebookKernelSourceAction {
		const command = typeof item.command === 'string' ? { title: '', command: item.command } : item.command;

		return {
			command: commandsConverter.toInternal(command, disposables),
			label: item.label,
			description: item.description,
			detail: item.detail,
			documentation: item.documentation
		};
	}
}

export namespace NotebookDocumentContentOptions {
	export function from(options: vscode.NotebookDocumentContentOptions | undefined): notebooks.TransientOptions {
		return {
			transientOutputs: options?.transientOutputs ?? false,
			transientCellMetadata: options?.transientCellMetadata ?? {},
			transientDocumentMetadata: options?.transientDocumentMetadata ?? {},
			cellContentMetadata: options?.cellContentMetadata ?? {}
		};
	}
}

export namespace NotebookRendererScript {
	export function from(preload: vscode.NotebookRendererScript): { uri: UriComponents; provides: readonly string[] } {
		return {
			uri: preload.uri,
			provides: preload.provides
		};
	}

	export function to(preload: { uri: UriComponents; provides: readonly string[] }): vscode.NotebookRendererScript {
		return new types.NotebookRendererScript(URI.revive(preload.uri), preload.provides);
	}
}

export namespace TestMessage {
	export function from(message: vscode.TestMessage): ITestErrorMessage.Serialized {
		return {
			message: MarkdownString.fromStrict(message.message) || '',
			type: TestMessageType.Error,
			expected: message.expectedOutput,
			actual: message.actualOutput,
			location: message.location && ({ range: Range.from(message.location.range), uri: message.location.uri }),
		};
	}

	export function to(item: ITestErrorMessage.Serialized): vscode.TestMessage {
		const message = new types.TestMessage(typeof item.message === 'string' ? item.message : MarkdownString.to(item.message));
		message.actualOutput = item.actual;
		message.expectedOutput = item.expected;
		message.location = item.location ? location.to(item.location) : undefined;
		return message;
	}
}

export namespace TestTag {
	export const namespace = namespaceTestTag;

	export const denamespace = denamespaceTestTag;
}

export namespace TestItem {
	export type Raw = vscode.TestItem;

	export function from(item: vscode.TestItem): ITestItem {
		const ctrlId = getPrivateApiFor(item).controllerId;
		return {
			extId: TestId.fromExtHostTestItem(item, ctrlId).toString(),
			label: item.label,
			uri: URI.revive(item.uri),
			busy: item.busy,
			tags: item.tags.map(t => TestTag.namespace(ctrlId, t.id)),
			range: editorRange.Range.lift(Range.from(item.range)),
			description: item.description || null,
			sortText: item.sortText || null,
			error: item.error ? (MarkdownString.fromStrict(item.error) || null) : null,
		};
	}

	export function toPlain(item: ITestItem.Serialized): vscode.TestItem {
		return {
			parent: undefined,
			error: undefined,
			id: TestId.fromString(item.extId).localId,
			label: item.label,
			uri: URI.revive(item.uri),
			tags: (item.tags || []).map(t => {
				const { tagId } = TestTag.denamespace(t);
				return new types.TestTag(tagId);
			}),
			children: {
				add: () => { },
				delete: () => { },
				forEach: () => { },
				*[Symbol.iterator]() { },
				get: () => undefined,
				replace: () => { },
				size: 0,
			},
			range: Range.to(item.range || undefined),
			canResolveChildren: false,
			busy: item.busy,
			description: item.description || undefined,
			sortText: item.sortText || undefined,
		};
	}
}

export namespace TestTag {
	export function from(tag: vscode.TestTag): ITestTag {
		return { id: tag.id };
	}

	export function to(tag: ITestTag): vscode.TestTag {
		return new types.TestTag(tag.id);
	}
}

export namespace TestResults {
	const convertTestResultItem = (item: TestResultItem.Serialized, byInternalId: Map<string, TestResultItem.Serialized>): vscode.TestResultSnapshot => {
		const children: TestResultItem.Serialized[] = [];
		for (const [id, item] of byInternalId) {
			if (TestId.compare(item.item.extId, id) === TestPosition.IsChild) {
				byInternalId.delete(id);
				children.push(item);
			}
		}

		const snapshot: vscode.TestResultSnapshot = ({
			...TestItem.toPlain(item.item),
			parent: undefined,
			taskStates: item.tasks.map(t => ({
				state: t.state as number as types.TestResultState,
				duration: t.duration,
				messages: t.messages
					.filter((m): m is ITestErrorMessage.Serialized => m.type === TestMessageType.Error)
					.map(TestMessage.to),
			})),
			children: children.map(c => convertTestResultItem(c, byInternalId))
		});

		for (const child of snapshot.children) {
			(child as any).parent = snapshot;
		}

		return snapshot;
	};

	export function to(serialized: ISerializedTestResults): vscode.TestRunResult {
		const roots: TestResultItem.Serialized[] = [];
		const byInternalId = new Map<string, TestResultItem.Serialized>();
		for (const item of serialized.items) {
			byInternalId.set(item.item.extId, item);
			const controllerId = TestId.root(item.item.extId);
			if (serialized.request.targets.some(t => t.controllerId === controllerId && t.testIds.includes(item.item.extId))) {
				roots.push(item);
			}
		}

		return {
			completedAt: serialized.completedAt,
			results: roots.map(r => convertTestResultItem(r, byInternalId)),
		};
	}
}

export namespace TestCoverage {
	function fromCoveredCount(count: vscode.CoveredCount): ICoveredCount {
		return { covered: count.covered, total: count.covered };
	}

	function fromLocation(location: vscode.Range | vscode.Position) {
		return 'line' in location ? Position.from(location) : Range.from(location);
	}

	export function fromDetailed(coverage: vscode.DetailedCoverage): CoverageDetails {
		if ('branches' in coverage) {
			return {
				count: coverage.executionCount,
				location: fromLocation(coverage.location),
				type: DetailType.Statement,
				branches: coverage.branches.length
					? coverage.branches.map(b => ({ count: b.executionCount, location: b.location && fromLocation(b.location) }))
					: undefined,
			};
		} else {
			return {
				type: DetailType.Function,
				count: coverage.executionCount,
				location: fromLocation(coverage.location),
			};
		}
	}

	export function fromFile(coverage: vscode.FileCoverage): IFileCoverage {
		return {
			uri: coverage.uri,
			statement: fromCoveredCount(coverage.statementCoverage),
			branch: coverage.branchCoverage && fromCoveredCount(coverage.branchCoverage),
			function: coverage.functionCoverage && fromCoveredCount(coverage.functionCoverage),
			details: coverage.detailedCoverage?.map(fromDetailed),
		};
	}
}

export namespace CodeActionTriggerKind {

	export function to(value: languages.CodeActionTriggerType): types.CodeActionTriggerKind {
		switch (value) {
			case languages.CodeActionTriggerType.Invoke:
				return types.CodeActionTriggerKind.Invoke;

			case languages.CodeActionTriggerType.Auto:
				return types.CodeActionTriggerKind.Automatic;
		}
	}
}

export namespace TypeHierarchyItem {

	export function to(item: extHostProtocol.ITypeHierarchyItemDto): types.TypeHierarchyItem {
		const result = new types.TypeHierarchyItem(
			SymbolKind.to(item.kind),
			item.name,
			item.detail || '',
			URI.revive(item.uri),
			Range.to(item.range),
			Range.to(item.selectionRange)
		);

		result._sessionId = item._sessionId;
		result._itemId = item._itemId;

		return result;
	}

	export function from(item: vscode.TypeHierarchyItem, sessionId?: string, itemId?: string): extHostProtocol.ITypeHierarchyItemDto {

		sessionId = sessionId ?? (<types.TypeHierarchyItem>item)._sessionId;
		itemId = itemId ?? (<types.TypeHierarchyItem>item)._itemId;

		if (sessionId === undefined || itemId === undefined) {
			throw new Error('invalid item');
		}

		return {
			_sessionId: sessionId,
			_itemId: itemId,
			kind: SymbolKind.from(item.kind),
			name: item.name,
			detail: item.detail ?? '',
			uri: item.uri,
			range: Range.from(item.range),
			selectionRange: Range.from(item.selectionRange),
			tags: item.tags?.map(SymbolTag.from)
		};
	}
}

export namespace ViewBadge {
	export function from(badge: vscode.ViewBadge | undefined): IViewBadge | undefined {
		if (!badge) {
			return undefined;
		}

		return {
			value: badge.value,
			tooltip: badge.tooltip
		};
	}
}

export namespace DataTransferItem {
	export function to(mime: string, item: extHostProtocol.DataTransferItemDTO, resolveFileData: (id: string) => Promise<Uint8Array>): types.DataTransferItem {
		const file = item.fileData;
		if (file) {
			return new types.InternalFileDataTransferItem(
				new types.DataTransferFile(file.name, URI.revive(file.uri), file.id, once(() => resolveFileData(file.id))));
		}

		if (mime === Mimes.uriList && item.uriListData) {
			return new types.InternalDataTransferItem(reviveUriList(item.uriListData));
		}

		return new types.InternalDataTransferItem(item.asString);
	}

	export async function from(mime: string, item: vscode.DataTransferItem | IDataTransferItem): Promise<extHostProtocol.DataTransferItemDTO> {
		const stringValue = await item.asString();

		if (mime === Mimes.uriList) {
			return {
				asString: stringValue,
				fileData: undefined,
				uriListData: serializeUriList(stringValue),
			};
		}

		const fileValue = item.asFile();
		return {
			asString: stringValue,
			fileData: fileValue ? {
				name: fileValue.name,
				uri: fileValue.uri,
				id: (fileValue as types.DataTransferFile)._itemId ?? (fileValue as IDataTransferFile).id,
			} : undefined,
		};
	}

	function serializeUriList(stringValue: string): ReadonlyArray<string | URI> {
		return UriList.split(stringValue).map(part => {
			if (part.startsWith('#')) {
				return part;
			}

			try {
				return URI.parse(part);
			} catch {
				// noop
			}

			return part;
		});
	}

	function reviveUriList(parts: ReadonlyArray<string | UriComponents>): string {
		return UriList.create(parts.map(part => {
			return typeof part === 'string' ? part : URI.revive(part);
		}));
	}
}

export namespace DataTransfer {
	export function toDataTransfer(value: extHostProtocol.DataTransferDTO, resolveFileData: (itemId: string) => Promise<Uint8Array>): types.DataTransfer {
		const init = value.items.map(([type, item]) => {
			return [type, DataTransferItem.to(type, item, resolveFileData)] as const;
		});
		return new types.DataTransfer(init);
	}

	export async function from(dataTransfer: Iterable<readonly [string, vscode.DataTransferItem | IDataTransferItem]>): Promise<extHostProtocol.DataTransferDTO> {
		const newDTO: extHostProtocol.DataTransferDTO = { items: [] };

		const promises: Promise<any>[] = [];
		for (const [mime, value] of dataTransfer) {
			promises.push((async () => {
				newDTO.items.push([mime, await DataTransferItem.from(mime, value)]);
			})());
		}

		await Promise.all(promises);

		return newDTO;
	}
}

export namespace ChatReplyFollowup {
	export function to(followup: IChatReplyFollowup): vscode.InteractiveSessionReplyFollowup {
		return {
			message: followup.message,
			metadata: followup.metadata,
			title: followup.title,
			tooltip: followup.tooltip,
		};
	}

	export function from(followup: vscode.InteractiveSessionReplyFollowup): IChatReplyFollowup {
		return {
			kind: 'reply',
			message: followup.message,
			metadata: followup.metadata,
			title: followup.title,
			tooltip: followup.tooltip,
		};
	}
}

export namespace ChatFollowup {
	export function from(followup: string | vscode.InteractiveSessionFollowup): IChatFollowup {
		if (typeof followup === 'string') {
			return <IChatReplyFollowup>{ title: followup, message: followup, kind: 'reply' };
		} else if ('commandId' in followup) {
			return <IChatResponseCommandFollowup>{
				kind: 'command',
				title: followup.title ?? '',
				commandId: followup.commandId ?? '',
				args: followup.args
			};
		} else {
			return ChatReplyFollowup.from(followup);
		}
	}
}

<<<<<<< HEAD
export namespace TerminalQuickFix {
	export function from(quickFix: vscode.TerminalQuickFixExecuteTerminalCommand | vscode.TerminalQuickFixOpener | vscode.Command, converter: Command.ICommandsConverter, disposables: DisposableStore): extHostProtocol.ITerminalQuickFixExecuteTerminalCommandDto | extHostProtocol.ITerminalQuickFixOpenerDto | extHostProtocol.ICommandDto | undefined {
		if ('terminalCommand' in quickFix) {
			return { terminalCommand: quickFix.terminalCommand };
		}
		if ('uri' in quickFix) {
			return { uri: quickFix.uri };
		}
		return converter.toInternal(quickFix, disposables);
=======
export namespace ChatMessage {
	export function to(message: chatProvider.IChatMessage): vscode.ChatMessage {
		const res = new types.ChatMessage(ChatMessageRole.to(message.role), message.content);
		res.name = message.name;
		return res;
	}


	export function from(message: vscode.ChatMessage): chatProvider.IChatMessage {
		return {
			role: ChatMessageRole.from(message.role),
			content: message.content,
			name: message.name
		};
	}
}


export namespace ChatMessageRole {

	export function to(role: chatProvider.ChatMessageRole): vscode.ChatMessageRole {
		switch (role) {
			case chatProvider.ChatMessageRole.System: return types.ChatMessageRole.System;
			case chatProvider.ChatMessageRole.User: return types.ChatMessageRole.User;
			case chatProvider.ChatMessageRole.Assistant: return types.ChatMessageRole.Assistant;
			case chatProvider.ChatMessageRole.Function: return types.ChatMessageRole.Function;
		}
	}

	export function from(role: vscode.ChatMessageRole): chatProvider.ChatMessageRole {
		switch (role) {
			case types.ChatMessageRole.System: return chatProvider.ChatMessageRole.System;
			case types.ChatMessageRole.Assistant: return chatProvider.ChatMessageRole.Assistant;
			case types.ChatMessageRole.Function: return chatProvider.ChatMessageRole.Function;
			case types.ChatMessageRole.User:
			default:
				return chatProvider.ChatMessageRole.User;
		}
>>>>>>> bf217d25
	}
}<|MERGE_RESOLUTION|>--- conflicted
+++ resolved
@@ -2157,17 +2157,6 @@
 	}
 }
 
-<<<<<<< HEAD
-export namespace TerminalQuickFix {
-	export function from(quickFix: vscode.TerminalQuickFixExecuteTerminalCommand | vscode.TerminalQuickFixOpener | vscode.Command, converter: Command.ICommandsConverter, disposables: DisposableStore): extHostProtocol.ITerminalQuickFixExecuteTerminalCommandDto | extHostProtocol.ITerminalQuickFixOpenerDto | extHostProtocol.ICommandDto | undefined {
-		if ('terminalCommand' in quickFix) {
-			return { terminalCommand: quickFix.terminalCommand };
-		}
-		if ('uri' in quickFix) {
-			return { uri: quickFix.uri };
-		}
-		return converter.toInternal(quickFix, disposables);
-=======
 export namespace ChatMessage {
 	export function to(message: chatProvider.IChatMessage): vscode.ChatMessage {
 		const res = new types.ChatMessage(ChatMessageRole.to(message.role), message.content);
@@ -2206,6 +2195,17 @@
 			default:
 				return chatProvider.ChatMessageRole.User;
 		}
->>>>>>> bf217d25
+	}
+}
+
+export namespace TerminalQuickFix {
+	export function from(quickFix: vscode.TerminalQuickFixExecuteTerminalCommand | vscode.TerminalQuickFixOpener | vscode.Command, converter: Command.ICommandsConverter, disposables: DisposableStore): extHostProtocol.ITerminalQuickFixExecuteTerminalCommandDto | extHostProtocol.ITerminalQuickFixOpenerDto | extHostProtocol.ICommandDto | undefined {
+		if ('terminalCommand' in quickFix) {
+			return { terminalCommand: quickFix.terminalCommand };
+		}
+		if ('uri' in quickFix) {
+			return { uri: quickFix.uri };
+		}
+		return converter.toInternal(quickFix, disposables);
 	}
 }